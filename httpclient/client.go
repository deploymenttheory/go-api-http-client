--- conflicted
+++ resolved
@@ -8,11 +8,10 @@
 package httpclient
 
 import (
-<<<<<<< HEAD
+
 	"encoding/json"
 	"fmt"
-=======
->>>>>>> d65fe13b
+
 	"net/http"
 	"time"
 
@@ -227,7 +226,7 @@
 
 }
 
-<<<<<<< HEAD
+
 func SetupCookieJar(client *http.Client, clientConfig ClientConfig, log logger.Logger) error {
 	fmt.Println("LOGHERE-SETUPCOOKIEJAR")
 	if clientConfig.ClientOptions.Cookies.EnableCookieJar {
@@ -265,37 +264,3 @@
 	}
 	return nil
 }
-=======
-// // SetupCookieJar sets up the cookie jar for the HTTP client if enabled in the configuration.
-// func SetupCookieJar(client *http.Client, clientConfig ClientConfig, log logger.Logger) error {
-// 	if clientConfig.ClientOptions.Cookies.EnableCookieJar {
-// 		jar, err := cookiejar.New(nil) // nil options use default options
-// 		if err != nil {
-// 			log.Error("Failed to create cookie jar", zap.Error(err))
-// 			return fmt.Errorf("setupCookieJar failed: %w", err) // Wrap and return the error
-// 		}
-
-// 		if clientConfig.ClientOptions.Cookies.CustomCookies != nil {
-// 			var CookieList []*http.Cookie
-// 			CookieList = make([]*http.Cookie, 0)
-// 			for k, v := range clientConfig.ClientOptions.Cookies.CustomCookies {
-// 				newCookie := &http.Cookie{
-// 					Name:  k,
-// 					Value: v,
-// 				}
-// 				CookieList = append(CookieList, newCookie)
-// 			}
-
-// 			cookieUrl, err := url.Parse(fmt.Sprintf("http://%s.jamfcloud.com", clientConfig.Environment.InstanceName))
-// 			if err != nil {
-// 				return err
-// 			}
-
-// 			jar.SetCookies(cookieUrl, CookieList)
-// 		}
-
-// 		client.Jar = jar
-// 	}
-// 	return nil
-// }
->>>>>>> d65fe13b
